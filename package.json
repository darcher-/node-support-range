{
  "activationEvents": [
    "onLanguage:json",
    "onLanguage:jsonc",
    "onCommand:node-support-limits.analyzeDependencies",
    "workspaceContains:package.json"
  ],
  "categories": [
    "Linters",
    "Programming Languages",
    "Other"
  ],
  "contributes": {
    "commands": [
      {
        "category": "NodeSupportLimits",
        "command": "node-support-limits.analyzeDependencies",
        "title": "Analyze Node/NPM Support Limits"
      }
    ],
    "menus": {
      "commandPalette": [
        {
          "command": "node-support-limits.analyzeDependencies",
          "when": "resourceLangId == json || resourceLangId == jsonc"
        }
      ],
      "explorer/context": [
        {
          "command": "node-support-limits.analyzeDependencies",
          "group": "navigation@5",
          "when": "explorerResourceIsFolder"
        }
      ]
    }
  },
<<<<<<< HEAD
=======
  "publisher": "darcher-",
>>>>>>> fcc328c8
  "dependencies": {
    "semver": "7.7.1"
  },
  "repository": {
    "type": "git",
    "url": "https://github.com/darcher-/node-support-range.git"
  },
  "publisher": "darcher-",
  "description": "Analyzes project dependencies to determine and suggest NodeJS/NPM version support for the project's `package:engines` entries.",
  "devDependencies": {
    "@eslint/js": "9.26.0",
    "@swc/cli": "0.7.5",
    "@swc/core": "1.11.24",
    "@types/node": "22.15.17",
    "@types/semver": "7.7.0",
    "conventional-changelog-cli": "5.0.0",
    "@types/vscode": "1.100.0",
    "eslint": "9.26.0",
    "eslint-config-prettier": "10.1.5",
    "eslint-plugin-jsdoc": "50.6.11",
    "eslint-plugin-typescript-enum": "2.1.0",
    "eslint-plugin-unused-imports": "4.1.4",
    "glob": "11.0.2",
    "globals": "16.1.0",
    "prettier": "3.5.3"
  },
  "displayName": "Node Support Limits",
  "engines": {
    "node": ">=18.20.8 <=24.0.1",
    "npm": ">=10.8.2 <=11.3.0",
    "vscode": "*"
  },
  "main": "dist/extension.js",
  "name": "node-support-limits",
  "optionalDependencies": {
    "npm-run-all": "4.1.5",
    "rimraf": "6.0.1"
  },
  "repository": {
    "type": "git",
    "url": "https://github.com/your-username/node-support-limits.git"
  },
  "packageManager": "npm@11.3.0",
  "peerDependencies": {
    "@swc/core": "1.7.0",
    "typescript": "5.8.3"
  },
  "scripts": {
    "package": "vsce package",
    "compile": "tsc --project . --pretty",
    "format": "npm run formatter --write",
    "format:check": "npm run formatter --check",
    "update-changelog": "conventional-changelog --infile CHANGELOG.md -s",
    "formatter": "prettier src",
    "lint": "npm run linter",
    "lint:check": "npm run linter --dry-run",
    "linter": "eslint src --ext=js --config=.eslintrc.js",
    "postinstall": "npm outdated",
    "postpack": "npm find-dupes",
    "preinstall": "npm up --ignore-scripts",
    "prepack": "npm prune --ignore-scripts",
    "prepare": "npm ci --ignore-scripts",
    "vscode:prepublish": "npm run compile"
  },
  "type": "module",
  "version": "1.0.0"
}<|MERGE_RESOLUTION|>--- conflicted
+++ resolved
@@ -34,10 +34,7 @@
       ]
     }
   },
-<<<<<<< HEAD
-=======
-  "publisher": "darcher-",
->>>>>>> fcc328c8
+  "publisher": "UNSET_PUBLISHER_TOKEN",
   "dependencies": {
     "semver": "7.7.1"
   },
