{
  "activationEvents": [
    "onLanguage:json",
    "onLanguage:jsonc",
    "onCommand:node-support-limits.analyzeDependencies",
    "workspaceContains:package.json"
  ],
  "categories": [
    "Linters",
    "Programming Languages",
    "Other"
  ],
  "contributes": {
    "commands": [
      {
        "category": "NodeSupportLimits",
        "command": "node-support-limits.analyzeDependencies",
        "title": "Analyze Node/NPM Support Limits"
      }
    ],
    "menus": {
      "commandPalette": [
        {
          "command": "node-support-limits.analyzeDependencies",
          "when": "resourceLangId == json || resourceLangId == jsonc"
        }
      ],
      "explorer/context": [
        {
          "command": "node-support-limits.analyzeDependencies",
          "group": "navigation@5",
          "when": "explorerResourceIsFolder"
        }
      ]
    }
  },
  "repository": "git@github.com:darcher-/node-support-range.git",
  "publisher": "darcher-",
  "dependencies": {
    "semver": "7.7.1"
  },
<<<<<<< HEAD
  "repository": {
    "type": "git",
    "url": "https://github.com/darcher-/node-support-range.git"
  },
  "publisher": "darcher-",
=======
  "license": "MIT",
>>>>>>> aac0ab99
  "description": "Analyzes project dependencies to determine and suggest NodeJS/NPM version support for the project's `package:engines` entries.",
  "devDependencies": {
    "@eslint/js": "9.26.0",
    "@swc/cli": "0.7.5",
    "@swc/core": "1.11.24",
    "@types/node": "22.15.17",
    "@types/semver": "7.7.0",
    "@types/vscode": "1.100.0",
    "eslint": "9.26.0",
    "eslint-config-prettier": "10.1.5",
    "eslint-plugin-jsdoc": "50.6.11",
    "eslint-plugin-typescript-enum": "2.1.0",
    "eslint-plugin-unused-imports": "4.1.4",
    "glob": "11.0.2",
    "globals": "16.1.0",
    "prettier": "3.5.3"
  },
  "displayName": "Node Support Limits",
  "engines": {
    "node": ">=18.20.8 <=24.0.1",
    "npm": ">=10.8.2 <=11.3.0",
    "vscode": "*"
  },
  "main": "dist/extension.js",
  "name": "node-support-limits",
  "optionalDependencies": {
    "npm-run-all": "4.1.5",
    "rimraf": "6.0.1"
  },
  "packageManager": "npm@11.3.0",
  "peerDependencies": {
    "@swc/core": "1.7.0",
    "typescript": "5.8.3"
  },
  "scripts": {
    "package": "vsce package",
    "compile": "tsc --project . --pretty",
    "format": "npm run formatter --write",
    "format:check": "npm run formatter --check",
    "formatter": "prettier src",
    "lint": "npm run linter",
    "lint:check": "npm run linter --dry-run",
    "linter": "eslint src --ext=js --config=.eslintrc.js",
    "postinstall": "npm outdated",
    "postpack": "npm find-dupes",
    "preinstall": "npm up --ignore-scripts",
    "prepack": "npm prune --ignore-scripts",
    "prepare": "npm ci --ignore-scripts",
    "vscode:prepublish": "npm run compile"
  },
  "type": "module",
  "version": "1.0.0"
}<|MERGE_RESOLUTION|>--- conflicted
+++ resolved
@@ -34,20 +34,15 @@
       ]
     }
   },
-  "repository": "git@github.com:darcher-/node-support-range.git",
   "publisher": "darcher-",
   "dependencies": {
     "semver": "7.7.1"
   },
-<<<<<<< HEAD
   "repository": {
     "type": "git",
     "url": "https://github.com/darcher-/node-support-range.git"
   },
   "publisher": "darcher-",
-=======
-  "license": "MIT",
->>>>>>> aac0ab99
   "description": "Analyzes project dependencies to determine and suggest NodeJS/NPM version support for the project's `package:engines` entries.",
   "devDependencies": {
     "@eslint/js": "9.26.0",
